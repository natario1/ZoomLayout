package com.otaliastudios.zoom

import android.animation.*
import android.annotation.SuppressLint
import android.content.Context
import android.graphics.Matrix
import android.graphics.PointF
import android.graphics.RectF
import android.os.Build
import android.view.*
import android.view.animation.AccelerateDecelerateInterpolator
import android.widget.OverScroller
import androidx.annotation.IntDef
import com.otaliastudios.zoom.ZoomApi.*


/**
 * A low level class that listens to touch events and posts zoom and pan updates.
 * The most useful output is a [Matrix] that can be used to do pretty much everything,
 * from canvas drawing to View hierarchies translations.
 *
 *
 * Users are required to:
 * - Pass the container view in the constructor
 * - Notify the helper of the content size, using [setContentSize]
 * - Pass touch events to [onInterceptTouchEvent] and [onTouchEvent]
 *
 *
 * This class will apply a base transformation to the content, see [setTransformation],
 * so that it is laid out initially as we wish.
 *
 *
 * When the scaling makes the content smaller than our viewport, the engine will always try
 * to keep the content centered.
 */
open class ZoomEngine
/**
 * Constructs an helper instance.
 *
 * @param context   a valid context
 */
internal constructor(context: Context) : ViewTreeObserver.OnGlobalLayoutListener, ZoomApi {

    /**
     * Constructs an helper instance.
     *
     * @param context   a valid context
     * @param container the view hosting the zoomable content
     **/
    constructor(context: Context, container: View) : this(context) {
        setContainer(container)
    }

    /**
     * Constructs an helper instance.
     * Deprecated: use [addListener] to add a listener.
     *
     * @param context   a valid context
     * @param container the view hosting the zoomable content
     * @param listener a listener for events
     **/
    @Deprecated("Use [addListener] to add a listener.",
            replaceWith = ReplaceWith("constructor(context, container)"))
    constructor(context: Context, container: View, listener: Listener) : this(context, container) {
        addListener(listener)
    }

    private val mListeners = mutableListOf<Listener>()
    private var mMatrix = Matrix()
    private val mOutMatrix = Matrix()
    @State
    private var mState = NONE
    private lateinit var mContainer: View
    private var mContainerWidth = 0F
    private var mContainerHeight = 0F
    private var mInitialized = false
    private var mTransformedRect = RectF()
    private var mContentRect = RectF()
    private var mMinZoom = 0.8f
    private var mMinZoomMode = ZoomApi.TYPE_ZOOM
    private var mMaxZoom = 2.5f
    private var mMaxZoomMode = ZoomApi.TYPE_ZOOM

    private val mCurrentPanCorrection = ScaledPoint()
        get() {
            // update correction
            field.set(
                    checkPanBounds(horizontal = true, allowOverScroll = false),
                    checkPanBounds(horizontal = false, allowOverScroll = false)
            )
            return field
        }

    /**
     * Gets the current zoom value, which can be used as a reference when calling
     * [zoomTo] or [zoomBy].
     *
     *
     * This can be different than the actual scale you get in the matrix, because at startup
     * we apply a base transformation, see [setTransformation].
     * All zoom calls, including min zoom and max zoom, refer to this axis, where zoom is set to 1
     * right after the initial transformation.
     *
     * @return the current zoom
     * @see realZoom
     */
    @Zoom
    override var zoom = 1f // Not necessarily equal to the matrix scale.
        internal set
    private var mBaseZoom = 0.toFloat() // mZoom * mBaseZoom matches the matrix scale.
    private var mTransformation = ZoomApi.TRANSFORMATION_CENTER_INSIDE
    private var mSmallerPolicy = ZoomApi.SMALLER_POLICY_CENTER
    private var mTransformationGravity = Gravity.CENTER
    private var mOverScrollHorizontal = true
    private var mOverScrollVertical = true
    private var mHorizontalPanEnabled = true
    private var mVerticalPanEnabled = true
    private var mOverPinchable = true
    private var mZoomEnabled = true
    private var mFlingEnabled = true
    private var mAllowFlingInOverscroll = false
    private var mClearAnimation = false
    private val mFlingScroller = OverScroller(context)
    private var mAnimationDuration = DEFAULT_ANIMATION_DURATION

    private val mScaleDetector = ScaleGestureDetector(context, PinchListener())
    private val mFlingDragDetector = GestureDetector(context, FlingScrollListener())

    /**
     * Returns the current matrix. This can be changed from the outside, but is not
     * guaranteed to remain stable.
     *
     * @return the current matrix.
     */
    @Suppress("MemberVisibilityCanBePrivate")
    val matrix: Matrix
        get() {
            mOutMatrix.set(mMatrix)
            return mOutMatrix
        }

    @ScaledPan
    private val maxOverScroll: Int
        get() {
            val overX = mContainerWidth * DEFAULT_OVERSCROLL_FACTOR
            val overY = mContainerHeight * DEFAULT_OVERSCROLL_FACTOR
            return Math.min(overX, overY).toInt()
        }

    @Zoom
    private val maxOverPinch: Float
        get() = 0.1f * (getMaxZoom() - getMinZoom())

    /**
     * Gets the current zoom value, including the base zoom that was eventually applied during
     * the starting transformation, see [setTransformation].
     * This value will match the scaleX - scaleY values you get into the [Matrix],
     * and is the actual scale value of the content from its original size.
     *
     * @return the real zoom
     */
    @RealZoom
    override val realZoom: Float
        get() = zoom * mBaseZoom

    /**
     * The current pan as an [AbsolutePoint].
     * This field will be updated according to current pan when accessed.
     */
    override val pan = AbsolutePoint()
        get() {
            field.set(panX, panY)
            return field
        }

    /**
     * Returns the current horizontal pan value, in content coordinates
     * (that is, as if there was no zoom at all) referring to what was passed
     * to [setContentSize].
     *
     * @return the current horizontal pan
     */
    @AbsolutePan
    override val panX: Float
        get() = scaledPanX / realZoom

    /**
     * Returns the current vertical pan value, in content coordinates
     * (that is, as if there was no zoom at all) referring to what was passed
     * to [setContentSize].
     *
     * @return the current vertical pan
     */
    @AbsolutePan
    override val panY: Float
        get() = scaledPanY / realZoom

    /**
     * The current pan as a [ScaledPoint]
     * This field will be updated according to current scaled pan when accessed.
     */
    val scaledPan = ScaledPoint()
        get() {
            field.set(scaledPanX, scaledPanY)
            return field
        }

    @ScaledPan
    private val scaledPanX: Float
        get() = mTransformedRect.left

    @ScaledPan
    private val scaledPanY: Float
        get() = mTransformedRect.top

    private val mScrollerValuesX = ScrollerValues()
    private val mScrollerValuesY = ScrollerValues()

    /**
     * An interface to listen for updates in the inner matrix. This will be called
     * typically on animation frames.
     */
    interface Listener {

        /**
         * Notifies that the inner matrix was updated. The passed matrix can be changed,
         * but is not guaranteed to be stable. For a long lasting value it is recommended
         * to make a copy of it using [Matrix.set].
         *
         * @param engine the engine hosting the matrix
         * @param matrix a matrix with the given updates
         */
        fun onUpdate(engine: ZoomEngine, matrix: Matrix)

        /**
         * Notifies that the engine is in an idle state. This means that (most probably)
         * running animations have completed and there are no touch actions in place.
         *
         * @param engine this engine
         */
        fun onIdle(engine: ZoomEngine)
    }

    /**
     * A simple implementation of [Listener] that will extract the translation
     * and scale values from the output matrix.
     */
    @Suppress("unused")
    abstract class SimpleListener : Listener {

        private val mMatrixValues = FloatArray(9)

        override fun onUpdate(engine: ZoomEngine, matrix: Matrix) {
            matrix.getValues(mMatrixValues)
            val panX = mMatrixValues[Matrix.MTRANS_X]
            val panY = mMatrixValues[Matrix.MTRANS_Y]
            val scaleX = mMatrixValues[Matrix.MSCALE_X]
            val scaleY = mMatrixValues[Matrix.MSCALE_Y]
            val scale = (scaleX + scaleY) / 2f // These should always be equal.
            onUpdate(engine, panX, panY, scale)
        }

        /**
         * Notifies that the engine has computed new updates for some of the pan or scale values.
         *
         * @param engine the engine
         * @param panX the new horizontal pan value
         * @param panY the new vertical pan value
         * @param zoom the new scale value
         */
        internal abstract fun onUpdate(engine: ZoomEngine, panX: Float, panY: Float, zoom: Float)
    }

    @Retention(AnnotationRetention.SOURCE)
    @IntDef(NONE, SCROLLING, PINCHING, ANIMATING, FLINGING)
    private annotation class State

    init {
        if (Build.VERSION.SDK_INT >= 19) mScaleDetector.isQuickScaleEnabled = false
        mFlingDragDetector.setOnDoubleTapListener(null)
    }

    /**
     * Registers a new [Listener] to be notified of matrix updates.
     * @param listener the new listener
     */
    fun addListener(listener: Listener) {
        if (!mListeners.contains(listener)) {
            mListeners.add(listener)
        }
    }

    /**
     * Removes a previously registered listener.
     * @param listener the listener to be removed
     */
    @Suppress("unused")
    fun removeListener(listener: Listener) {
        mListeners.remove(listener)
    }

    // Returns true if we should go to that mode.
    @SuppressLint("SwitchIntDef")
    private fun setState(@State state: Int): Boolean {
        LOG.v("trySetState:", getStateName(state))
        if (!mInitialized) return false
        if (state == mState) return true
        val oldMode = mState

        when (state) {
            SCROLLING -> if (oldMode == PINCHING || oldMode == ANIMATING) return false
            FLINGING -> if (oldMode == ANIMATING) return false
            PINCHING -> if (oldMode == ANIMATING) return false
            NONE -> dispatchOnIdle()
        }

        // Now that it succeeded, do some cleanup.
        when (oldMode) {
            FLINGING -> mFlingScroller.forceFinished(true)
            ANIMATING -> mClearAnimation = true
        }

        LOG.i("setState:", getStateName(state))
        mState = state
        return true
    }

    /**
     * Set a container to perform transformations on.
     * This method should only be called once at initialization time.
     *
     * @param container view
     */
    internal fun setContainer(container: View) {
        mContainer = container
        mContainer.viewTreeObserver.addOnGlobalLayoutListener(this)
    }

    //region Overscroll

    /**
     * Controls whether the content should be over-scrollable horizontally.
     * If it is, drag and fling horizontal events can scroll the content outside the safe area,
     * then return to safe values.
     *
     * @param overScroll whether to allow horizontal over scrolling
     */
    override fun setOverScrollHorizontal(overScroll: Boolean) {
        mOverScrollHorizontal = overScroll
    }

    /**
     * Controls whether the content should be over-scrollable vertically.
     * If it is, drag and fling vertical events can scroll the content outside the safe area,
     * then return to safe values.
     *
     * @param overScroll whether to allow vertical over scrolling
     */
    override fun setOverScrollVertical(overScroll: Boolean) {
        mOverScrollVertical = overScroll
    }

    /**
     * Controls whether horizontal panning using gestures is enabled.
     *
     * @param enabled true enables horizontal panning, false disables it
     */
    override fun setHorizontalPanEnabled(enabled: Boolean) {
        mHorizontalPanEnabled = enabled
    }

    /**
     * Controls whether vertical panning using gestures is enabled.
     *
     * @param enabled true enables vertical panning, false disables it
     */
    override fun setVerticalPanEnabled(enabled: Boolean) {
        mVerticalPanEnabled = enabled
    }

    /**
     * Controls whether the content should be overPinchable.
     * If it is, pinch events can change the zoom outside the safe bounds,
     * than return to safe values.
     *
     * @param overPinchable whether to allow over pinching
     */
    override fun setOverPinchable(overPinchable: Boolean) {
        mOverPinchable = overPinchable
    }

    /**
     * Controls whether zoom using pinch gesture is enabled or not.
     *
     * @param enabled true enables zooming, false disables it
     */
    override fun setZoomEnabled(enabled: Boolean) {
        mZoomEnabled = enabled
    }

    /**
     * Controls whether fling gesture is enabled or not.
     *
     * @param enabled true enables fling gesture, false disables it
     */
    override fun setFlingEnabled(enabled: Boolean) {
        mFlingEnabled = enabled
    }

    /**
     * Controls whether fling events are allowed when the view is in an overscrolled state.
     *
     * @param allow true allows fling in overscroll, false disables it
     */
    override fun setAllowFlingInOverscroll(allow: Boolean) {
        mAllowFlingInOverscroll = allow
    }

    //endregion

    //region Initialize

    /**
     * Sets the base transformation to be applied to the content.
     * Defaults to [ZoomApi.TRANSFORMATION_CENTER_INSIDE] with [Gravity.CENTER],
     * which means that the content will be zoomed so that it fits completely inside the container.
     *
     * @param transformation the transformation type
     * @param gravity        the transformation gravity. Might be ignored for some transformations
     */
    override fun setTransformation(transformation: Int, gravity: Int) {
        mTransformation = transformation
        mTransformationGravity = gravity
    }

    override fun setSmallerPolicy(@SmallerPolicy policy: Int) {
        mSmallerPolicy = policy
    }

    override fun onGlobalLayout() {
        setContainerSize(mContainer.width.toFloat(), mContainer.height.toFloat())
    }

    /**
     * Notifies the helper of the content size (be it a child View, a Bitmap, or whatever else).
     * This is needed for the helper to start working.
     *
     * @param rect the content rect
     */
    @Deprecated("Deprecated in favor of not using RectF class",
            replaceWith = ReplaceWith("setContentSize(width, height)"))
    fun setContentSize(rect: RectF) {
        setContentSize(rect.width(), rect.height())
    }


    /**
     * Notifies the helper of the content size (be it a child View, a Bitmap, or whatever else).
     * This is needed for the helper to start working.
     *
     * @param width the content width
     * @param height the content height
     * @param applyTransformation whether to apply the transformation defined by [setTransformation]
     */
    @JvmOverloads
    fun setContentSize(width: Float, height: Float, applyTransformation: Boolean = false) {
        if (width <= 0 || height <= 0) return
        if (mContentRect.width() != width || mContentRect.height() != height || applyTransformation) {
            mContentRect.set(0f, 0f, width, height)
            onSizeChanged(applyTransformation)
        }
    }

    /**
     * Sets the size of the container view. Normally you don't need to call this because the size
     * is detected from the container passed to the constructor using a global layout listener.
     *
     * However, there are cases where you might want to update it, for example during
     * [View.onSizeChanged] (called during shared element transitions).
     *
     * @param width the container width
     * @param height the container height
     * @param applyTransformation whether to apply the transformation defined by [setTransformation]
     */
    @JvmOverloads
    fun setContainerSize(width: Float, height: Float, applyTransformation: Boolean = false) {
        if (width <= 0 || height <= 0) return
        if (width != mContainerWidth || height != mContainerHeight || applyTransformation) {
            mContainerWidth = width
            mContainerHeight = height
            onSizeChanged(applyTransformation)
        }
    }

    private fun onSizeChanged(applyTransformation: Boolean) {
        // We will sync them later using matrix.mapRect.
        mTransformedRect.set(mContentRect)

        if (mContentRect.width() <= 0
                || mContentRect.height() <= 0
                || mContainerWidth <= 0
                || mContainerHeight <= 0)
            return

        LOG.w("onSizeChanged:", "containerWidth:", mContainerWidth,
                "containerHeight:", mContainerHeight,
                "contentWidth:", mContentRect.width(),
                "contentHeight:", mContentRect.height())

        // See if we need to apply the transformation. This is the easier case, because
        // if we don't want to apply it, we must do extra computations to keep the appearance unchanged.
        setState(NONE)
        val apply = !mInitialized || applyTransformation
        LOG.w("onSizeChanged: will apply?", apply, "transformation?", mTransformation)
        if (apply) {
            // First time. Apply base zoom, dispatch first event and return.
            mBaseZoom = computeBaseZoom()
            mMatrix.setScale(mBaseZoom, mBaseZoom)
            mMatrix.mapRect(mTransformedRect, mContentRect)
            zoom = 1f
            LOG.i("onSizeChanged: newBaseZoom:", mBaseZoom, "newZoom:", zoom)
            @Zoom val newZoom = checkZoomBounds(zoom, false)
            LOG.i("onSizeChanged: scaleBounds:", "we need a zoom correction of", newZoom - zoom)
            if (newZoom != zoom) applyZoom(newZoom, allowOverPinch = false)

            // pan based on transformation gravity.
            @ScaledPan val newPan = computeBasePan()
            @ScaledPan val deltaX = newPan[0] - scaledPanX
            @ScaledPan val deltaY = newPan[1] - scaledPanY
            if (deltaX != 0f || deltaY != 0f) applyScaledPan(deltaX, deltaY, false)

            ensurePanBounds(allowOverScroll = false)
            dispatchOnMatrix()
            if (!mInitialized) {
                mInitialized = true
            }
        } else {
            // We were initialized, but some size changed. Since applyTransformation is false,
            // we must do extra work: recompute the baseZoom (since size changed, it makes no sense)
            // but also compute a new zoom such that the real zoom is kept unchanged.
            // So, this method triggers no Matrix updates.
            LOG.i("onSizeChanged: Trying to keep real zoom to", realZoom)
            LOG.i("onSizeChanged: oldBaseZoom:", mBaseZoom, "oldZoom:$zoom")
            @RealZoom val realZoom = realZoom
            mBaseZoom = computeBaseZoom()
            zoom = realZoom / mBaseZoom
            LOG.i("onSizeChanged: newBaseZoom:", mBaseZoom, "newZoom:", zoom)

            // Now sync the content rect with the current matrix since we are trying to keep it.
            // This is to have consistent values for other calls here.
            mMatrix.mapRect(mTransformedRect, mContentRect)

            // If the new zoom value is invalid, though, we must bring it to the valid place.
            // This is a possible matrix update.
            @Zoom val newZoom = checkZoomBounds(zoom, false)
            LOG.i("onSizeChanged: scaleBounds:", "we need a zoom correction of", newZoom - zoom)
            if (newZoom != zoom) applyZoom(newZoom, allowOverPinch = false)

            // If there was any, pan should be kept. I think there's nothing to do here:
            // If the matrix is kept, and real zoom is kept, then also the real pan is kept.
            // I am not 100% sure of this though, so I prefer to call a useless dispatch.
            ensurePanBounds(allowOverScroll = false)
            dispatchOnMatrix()
        }
    }

    /**
     * Clears the current state, and stops dispatching matrix events
     * until the view is laid out again and [ZoomEngine.setContentSize]
     * is called.
     */
    fun clear() {
        mContainerHeight = 0f
        mContainerWidth = 0f
        zoom = 1f
        mBaseZoom = 0f
        mTransformedRect = RectF()
        mContentRect = RectF()
        mMatrix = Matrix()
        mInitialized = false
    }

    private fun computeBaseZoom(): Float {
        when (mTransformation) {
            ZoomApi.TRANSFORMATION_CENTER_INSIDE -> {
                val scaleX = mContainerWidth / mTransformedRect.width()
                val scaleY = mContainerHeight / mTransformedRect.height()
                LOG.v("computeBaseZoom", "centerInside", "scaleX:", scaleX, "scaleY:", scaleY)
                return Math.min(scaleX, scaleY)
            }
            ZoomApi.TRANSFORMATION_CENTER_CROP -> {
                val scaleX = mContainerWidth / mTransformedRect.width()
                val scaleY = mContainerHeight / mTransformedRect.height()
                LOG.v("computeBaseZoom", "centerCrop", "scaleX:", scaleX, "scaleY:", scaleY)
                return Math.max(scaleX, scaleY)
            }
            ZoomApi.TRANSFORMATION_NONE -> return 1f
            else -> return 1f
        }
    }

    // TODO support START and END correctly.
    @SuppressLint("RtlHardcoded")
    @ScaledPan
    private fun computeBasePan(): FloatArray {
        val result = floatArrayOf(0f, 0f)
        val widthOffset = mTransformedRect.width() - mContainerWidth
        val heightOffset = mTransformedRect.height() - mContainerHeight
        if (widthOffset > 0 || mSmallerPolicy == ZoomApi.SMALLER_POLICY_FROM_TRANSFORMATION) {
            // Honour the horizontal gravity indication.
            when (mTransformationGravity and Gravity.HORIZONTAL_GRAVITY_MASK) {
                Gravity.LEFT -> result[0] = 0f
                Gravity.CENTER_HORIZONTAL -> result[0] = -0.5f * widthOffset
                Gravity.RIGHT -> result[0] = -widthOffset
            }
        }
        if (heightOffset > 0 || mSmallerPolicy == ZoomApi.SMALLER_POLICY_FROM_TRANSFORMATION) {
            // Honour the vertical gravity indication.
            when (mTransformationGravity and Gravity.VERTICAL_GRAVITY_MASK) {
                Gravity.TOP -> result[1] = 0f
                Gravity.CENTER_VERTICAL -> result[1] = -0.5f * heightOffset
                Gravity.BOTTOM -> result[1] = -heightOffset
            }
        }
        return result
    }

    //endregion

    //region Private helpers

    private fun dispatchOnMatrix() {
        mListeners.forEach {
            it.onUpdate(this, matrix)
        }
    }

    private fun dispatchOnIdle() {
        mListeners.forEach {
            it.onIdle(this)
        }
    }

    /**
     * Checks if the passed in zoom level is in expected bounds.
     *
     * @param value the zoom level to check
     * @param allowOverPinch set to true if zoom values within overpinch range should be considered valid
     * @return the zoom level that will lead into a valid state when applied.
     */
    @Zoom
    private fun checkZoomBounds(@Zoom value: Float, allowOverPinch: Boolean): Float {
        var minZoom = getMinZoom()
        var maxZoom = getMaxZoom()
        if (allowOverPinch && mOverPinchable) {
            minZoom -= maxOverPinch
            maxZoom += maxOverPinch
        }

        return value.coerceIn(minZoom, maxZoom)
    }

    /**
     * Checks the current pan state.
     *
     * @param horizontal true when checking horizontal pan, false for vertical
     * @param allowOverScroll set to true if pan values within overscroll range should be considered valid
     * @return 0 if we are in a valid state, otherwise the pan correction to be applied to get into a valid state again.
     */
    @ScaledPan
    private fun checkPanBounds(horizontal: Boolean, allowOverScroll: Boolean): Float {
        @ScaledPan val value = if (horizontal) scaledPanX else scaledPanY
        val viewSize = if (horizontal) mContainerWidth else mContainerHeight
        @ScaledPan val contentSize = if (horizontal) mTransformedRect.width() else mTransformedRect.height()
        @ScaledPan val basePanValue = computeBasePan()[(if (horizontal) 0 else 1)]

        val overScrollable = if (horizontal) mOverScrollHorizontal else mOverScrollVertical
<<<<<<< HEAD
        @ScaledPan val overScroll = if (overScrollable && allowOverScroll) maxOverScroll else 0
        return getPanCorrection(value, viewSize, contentSize, overScroll)
=======
        @ScaledPan val overScroll = (if (overScrollable && allowOverScroll) maxOverScroll else 0).toFloat()
        return getPanCorrection(value, viewSize, contentSize, overScroll, basePanValue)
>>>>>>> 582621fe
    }

    @ScaledPan
    private fun getPanCorrection(@ScaledPan value: Float, viewSize: Float,
<<<<<<< HEAD
                                 @ScaledPan contentSize: Float, @ScaledPan overscrollTolerance: Int): Float {
=======
                                 @ScaledPan contentSize: Float, @ScaledPan overScroll: Float,
                                 @ScaledPan basePanValue: Float): Float {
        @ScaledPan val tolerance = overScroll.toInt()
>>>>>>> 582621fe
        var min: Float
        var max: Float
        if (contentSize <= viewSize) {
            when(mSmallerPolicy) {
                ZoomApi.SMALLER_POLICY_FROM_TRANSFORMATION -> {
                    min = basePanValue
                    max = basePanValue
                } else  -> {
                    // If contentSize <= viewSize, we want to stay centered.
                    // Need a positive translation, that shows some background.
                    min = (viewSize - contentSize) / 2f
                    max = (viewSize - contentSize) / 2f
                }
            }
        } else {
            // If contentSize is bigger, we just don't want to go outside.
            // Need a negative translation, that hides content.
            min = viewSize - contentSize
            max = 0f
        }
        min -= overscrollTolerance
        max += overscrollTolerance
        val desired = value.coerceIn(min, max)
        return desired - value
    }

    /**
     * Calls [checkPanBounds] on both directions
     * and applies the correction to the matrix if needed.
     */
    private fun ensurePanBounds(allowOverScroll: Boolean) {
        @ScaledPan val fixX = checkPanBounds(true, allowOverScroll)
        @ScaledPan val fixY = checkPanBounds(false, allowOverScroll)
        if (fixX != 0f || fixY != 0f) {
            mMatrix.postTranslate(fixX, fixY)
            mMatrix.mapRect(mTransformedRect, mContentRect)
        }
    }

    /**
     * Converts a [RealZoom] value to a [Zoom] value
     */
    @Zoom
    private fun Float.toZoom(@ZoomType inputZoomType: Int): Float {
        when (inputZoomType) {
            ZoomApi.TYPE_ZOOM -> return this
            ZoomApi.TYPE_REAL_ZOOM -> return this / mBaseZoom
        }
        throw IllegalArgumentException("Unknown ZoomType $inputZoomType")
    }

    /**
     * Converts a [Zoom] value to a [RealZoom] value
     */
    @RealZoom
    private fun Float.toRealZoom(@ZoomType inputZoomType: Int): Float {
        when (inputZoomType) {
            ZoomApi.TYPE_ZOOM -> return this * mBaseZoom
            ZoomApi.TYPE_REAL_ZOOM -> return this
        }
        throw IllegalArgumentException("Unknown ZoomType $inputZoomType")
    }

    /**
     * This is required when the content is a View that has clickable hierarchies inside.
     * If true is returned, implementors should not pass the call to super.
     *
     * @param ev the motion event
     * @return whether we want to intercept the event
     */
    fun onInterceptTouchEvent(ev: MotionEvent): Boolean {
        return processTouchEvent(ev) > TOUCH_LISTEN
    }

    /**
     * Process the given touch event.
     * If true is returned, implementors should not pass the call to super.
     *
     * @param ev the motion event
     * @return whether we want to steal the event
     */
    fun onTouchEvent(ev: MotionEvent): Boolean {
        return processTouchEvent(ev) > TOUCH_NO
    }

    private fun processTouchEvent(event: MotionEvent): Int {
        LOG.v("processTouchEvent:", "start.")
        if (mState == ANIMATING) return TOUCH_STEAL

        var result = mScaleDetector.onTouchEvent(event)
        LOG.v("processTouchEvent:", "scaleResult:", result)

        // Pinch detector always returns true. If we actually started a pinch,
        // Don't pass to fling detector.
        if (mState != PINCHING) {
            result = result or mFlingDragDetector.onTouchEvent(event)
            LOG.v("processTouchEvent:", "flingResult:", result)
        }

        // Detect scroll ends, this appears to be the only way.
        if (mState == SCROLLING) {
            val a = event.actionMasked
            if (a == MotionEvent.ACTION_UP || a == MotionEvent.ACTION_CANCEL) {
                LOG.i("processTouchEvent:", "up event while scrolling, dispatching onScrollEnd.")
                onScrollEnd()
            }
        }

        if (result && mState != NONE) {
            LOG.v("processTouchEvent:", "returning: TOUCH_STEAL")
            return TOUCH_STEAL
        } else if (result) {
            LOG.v("processTouchEvent:", "returning: TOUCH_LISTEN")
            return TOUCH_LISTEN
        } else {
            LOG.v("processTouchEvent:", "returning: TOUCH_NO")
            setState(NONE)
            return TOUCH_NO
        }
    }

    private inner class PinchListener : ScaleGestureDetector.SimpleOnScaleGestureListener() {

        /**
         * Point holding a [AbsolutePan] coordinate
         */
        private var mInitialAbsFocusPoint: AbsolutePoint = AbsolutePoint(Float.NaN, Float.NaN)
        /**
         * Indicating the current pan offset introduced by a pinch focus shift as [AbsolutePan] values
         */
        private var mCurrentAbsFocusOffset: AbsolutePoint = AbsolutePoint(0F, 0F)

        override fun onScaleBegin(detector: ScaleGestureDetector): Boolean {
            return true
        }

        override fun onScale(detector: ScaleGestureDetector): Boolean {
            if (!mZoomEnabled) {
                return false
            }

            if (setState(PINCHING)) {
                // get the absolute pan position of the detector focus point
                val newAbsFocusPoint = viewCoordinateToAbsolutePoint(detector.focusX, detector.focusY)

                if (mInitialAbsFocusPoint.x.isNaN()) {
                    mInitialAbsFocusPoint.set(newAbsFocusPoint)
                    LOG.i("onScale:", "Setting initial focus.",
                            "absTarget:", mInitialAbsFocusPoint)
                } else {
                    // when the initial focus point is set, use it to
                    // calculate the location difference to the current focus point
                    mCurrentAbsFocusOffset.set(mInitialAbsFocusPoint - newAbsFocusPoint)
                }

                val factor = detector.scaleFactor
                val newZoom = zoom * factor

                applyZoomAndAbsolutePan(newZoom,
                        panX + mCurrentAbsFocusOffset.x, panY + mCurrentAbsFocusOffset.y,
                        allowOverScroll = true,
                        allowOverPinch = true,
                        zoomTargetX = detector.focusX,
                        zoomTargetY = detector.focusY)
                return true
            }
            return false
        }

        override fun onScaleEnd(detector: ScaleGestureDetector) {
            LOG.i("onScaleEnd:",
                    "mInitialAbsFocusPoint.x:", mInitialAbsFocusPoint.x,
                    "mInitialAbsFocusPoint.y:", mInitialAbsFocusPoint.y,
                    "mOverPinchable;", mOverPinchable)

            try {
                if (mOverPinchable || mOverScrollVertical || mOverScrollHorizontal) {
                    // We might have over pinched/scrolled. Animate back to reasonable value.
                    @Zoom val maxZoom = getMaxZoom()
                    @Zoom val minZoom = getMinZoom()

                    // check what zoom needs to be applied
                    // to get into a non-overpinched state
                    @Zoom val newZoom = checkZoomBounds(zoom, allowOverPinch = false)

                    LOG.i("onScaleEnd:",
                            "zoom:", zoom,
                            "newZoom:", newZoom,
                            "max:", maxZoom,
                            "min:", minZoom)

                    // check what pan needs to be applied
                    // to get into a non-overscrolled state
                    val panFix = mCurrentPanCorrection.toAbsolute()

                    if (panFix.x == 0F && panFix.y == 0F && newZoom.compareTo(zoom) == 0) {
                        // nothing to correct, we can stop right here
                        setState(NONE)
                        return
                    }

                    // select zoom pivot point based on what edge of the screen is currently overscrolled
                    val zoomTarget = calculateZoomPivotPoint(panFix)

                    // calculate the new pan position
                    val newPan = pan + panFix
                    if (newZoom.compareTo(zoom) != 0) {
                        // we have overpinched. to calculate how much pan needs to be applied
                        // to fix overscrolling we need to simulate the target zoom (when overpinching has been corrected)
                        // to calculate the needed pan correction for that zoom level

                        // remember current pan and zoom value to reset to that state later
                        val oldPan = AbsolutePoint(pan)
                        val oldZoom = zoom

                        // apply the target zoom with the currently known pivot point
                        applyZoom(newZoom, true, true, zoomTarget.x, zoomTarget.y, notifyListeners = false)

                        // recalculate pan fix to account for additional borders that might overscroll when zooming out
                        panFix.set(mCurrentPanCorrection.toAbsolute())

                        // recalculate new pan location using the simulated target zoom level
                        newPan.set(pan + panFix)

                        // revert simulation
                        applyZoomAndAbsolutePan(oldZoom, oldPan.x, oldPan.y, true, true, notifyListeners = false)
                    }

                    if (panFix.x == 0F && panFix.y == 0F) {
                        // no overscroll to correct
                        // only fix overpinch
                        animateZoom(newZoom, allowOverPinch = true)
                    } else {
                        // fix overscroll (overpinch is also corrected in here if necessary)
                        animateZoomAndAbsolutePan(newZoom,
                                newPan.x, newPan.y,
                                zoomTargetX = zoomTarget.x,
                                zoomTargetY = zoomTarget.y,
                                allowOverScroll = true, allowOverPinch = true)
                    }
                    // return here because new state will be ANIMATING
                    return
                }
                setState(NONE)
            } finally {
                resetPinchListenerState()
            }
        }

        /**
         * Resets the fields of this pinch gesture listener
         * to prepare it for the next pinch gesture detection
         * and remove any remaining data from the previous gesture.
         */
        private fun resetPinchListenerState() {
            mInitialAbsFocusPoint.set(Float.NaN, Float.NaN)
            mCurrentAbsFocusOffset.set(0F, 0F)
        }

        /**
         * Calculate pivot point to use for zoom based on pan fixes to be applied
         *
         * @param fixPan the amount of pan to apply to get into a valid state (no overscroll)
         * @return x-axis and y-axis view coordinates
         */
        private fun calculateZoomPivotPoint(fixPan: AbsolutePoint): PointF {
            if (zoom <= 1F) {
                // The zoom pivot point here should be based on the gravity that is used
                // to initially transform the content.
                // Currently this is always [View.Gravity.CENTER] as indicated by [mTransformationGravity]
                // but this might be changed by the user.
                return AbsolutePoint(-mContentRect.width() / 2F, -mContentRect.height() / 2F).toViewCoordinate()
            }

            val x = when {
                fixPan.x > 0 -> mContainerWidth // content needs to be moved left, use the right border as target
                fixPan.x < 0 -> 0F // content needs to move right, use the left border as target
                else -> mContainerWidth / 2F // axis is not changed, use center as target
            }

            val y = when {
                fixPan.y > 0 -> mContainerHeight // content needs to be moved up, use the bottom border as target
                fixPan.y < 0 -> 0F // content needs to move down, use the top border as target
                else -> mContainerHeight / 2F // axis is not changed, use center as target
            }

            return PointF(x, y)
        }
    }

    /**
     * @return the currently set upper boundary for maximum zoom value
     */
    @Zoom
    private fun getMaxZoom(): Float = mMaxZoom.toZoom(mMaxZoomMode)

    /**
     * @return the currently set lower boundary for minimum zoom value
     */
    @Zoom
    private fun getMinZoom(): Float = mMinZoom.toZoom(mMinZoomMode)

    private inner class FlingScrollListener : GestureDetector.SimpleOnGestureListener() {

        override fun onDown(e: MotionEvent): Boolean {
            return true // We are interested in the gesture.
        }

        override fun onFling(e1: MotionEvent, e2: MotionEvent, velocityX: Float, velocityY: Float): Boolean {
            if (!mFlingEnabled) {
                // fling is disabled, so we just ignore the event
                return false
            }

            val vX = (if (mHorizontalPanEnabled) velocityX else 0F).toInt()
            val vY = (if (mVerticalPanEnabled) velocityY else 0F).toInt()
            return startFling(vX, vY)
        }


        /**
         * Scroll event detected.
         *
         * We assume overScroll is true. If this is the case, it will be reset in [onScrollEnd].
         * If not, the [applyScaledPan] function will ignore our delta.
         *
         * TODO this this not true! ^
         */
        override fun onScroll(e1: MotionEvent, e2: MotionEvent,
                              @AbsolutePan distanceX: Float, @AbsolutePan distanceY: Float): Boolean {
            var delta = AbsolutePoint(distanceX, distanceY)
            if (setState(SCROLLING)) {
                // Change sign, since we work with opposite values.
                delta = -delta

                // See if we are overscrolling.
                val panFix = mCurrentPanCorrection

                // If we are overscrolling AND scrolling towards the overscroll direction...
                if (panFix.x < 0 && delta.x > 0 || panFix.x > 0 && delta.x < 0) {
                    // Compute friction: a factor for distances. Must be 1 if we are not overscrolling,
                    // and 0 if we are at the end of the available overscroll. This works:
                    val overScrollX = Math.abs(panFix.x) / maxOverScroll // 0 ... 1
                    val frictionX = 0.6f * (1f - Math.pow(overScrollX.toDouble(), 0.4).toFloat()) // 0 ... 0.6
                    LOG.i("onScroll", "applying friction X:", frictionX)
                    delta.x *= frictionX
                }
                if (panFix.y < 0 && delta.y > 0 || panFix.y > 0 && delta.y < 0) {
                    val overScrollY = Math.abs(panFix.y) / maxOverScroll // 0 ... 1
                    val frictionY = 0.6f * (1f - Math.pow(overScrollY.toDouble(), 0.4).toFloat()) // 0 ... 10.6
                    LOG.i("onScroll", "applying friction Y:", frictionY)
                    delta.y *= frictionY
                }

                // If disabled, reset to 0.
                if (!mHorizontalPanEnabled) delta.x = 0f
                if (!mVerticalPanEnabled) delta.y = 0f

                if (delta.x != 0f || delta.y != 0f) {
                    applyScaledPan(delta.x, delta.y, true)
                }
                return true
            }
            return false
        }
    }

    private fun onScrollEnd() {
        if (mOverScrollHorizontal || mOverScrollVertical) {
            // We might have over scrolled. Animate back to reasonable value.
            val panFix = mCurrentPanCorrection
            if (panFix.x != 0f || panFix.y != 0f) {
                animateScaledPan(panFix.x, panFix.y, true)
                return
            }
        }
        setState(NONE)
    }

    //endregion

    //region Position APIs

    /**
     * A low level API that can animate both zoom and pan at the same time.
     * Zoom might not be the actual matrix scale, see [ZoomApi.zoom] and [ZoomApi.realZoom].
     * The coordinates are referred to the content size passed in [setContentSize]
     * so they do not depend on current zoom.
     *
     * @param zoom    the desired zoom value
     * @param x       the desired left coordinate
     * @param y       the desired top coordinate
     * @param animate whether to animate the transition
     */
    override fun moveTo(@Zoom zoom: Float, @AbsolutePan x: Float, @AbsolutePan y: Float, animate: Boolean) {
        if (!mInitialized) return
        if (animate) {
            animateZoomAndAbsolutePan(zoom, x, y, allowOverScroll = false)
        } else {
            applyZoomAndAbsolutePan(zoom, x, y, allowOverScroll = false)
        }
    }

    /**
     * Pans the content until the top-left coordinates match the given x-y
     * values. These are referred to the content size passed in [setContentSize],
     * so they do not depend on current zoom.
     *
     * @param x       the desired left coordinate
     * @param y       the desired top coordinate
     * @param animate whether to animate the transition
     */
    override fun panTo(@AbsolutePan x: Float, @AbsolutePan y: Float, animate: Boolean) {
        panBy(x - panX, y - panY, animate)
    }

    /**
     * Pans the content by the given quantity in dx-dy values.
     * These are referred to the content size passed in [setContentSize],
     * so they do not depend on current zoom.
     *
     *
     * In other words, asking to pan by 1 pixel might result in a bigger pan, if the content
     * was zoomed in.
     *
     * @param dx      the desired delta x
     * @param dy      the desired delta y
     * @param animate whether to animate the transition
     */
    override fun panBy(@AbsolutePan dx: Float, @AbsolutePan dy: Float, animate: Boolean) {
        if (!mInitialized) return
        if (animate) {
            animateZoomAndAbsolutePan(zoom, panX + dx, panY + dy, allowOverScroll = false)
        } else {
            applyZoomAndAbsolutePan(zoom, panX + dx, panY + dy, allowOverScroll = false)
        }
    }

    /**
     * Zooms to the given scale. This might not be the actual matrix zoom,
     * see [ZoomApi.zoom] and [ZoomApi.realZoom].
     *
     * @param zoom    the new scale value
     * @param animate whether to animate the transition
     */
    override fun zoomTo(@Zoom zoom: Float, animate: Boolean) {
        if (!mInitialized) return
        if (animate) {
            animateZoom(zoom, allowOverPinch = false)
        } else {
            applyZoom(zoom, allowOverPinch = false)
        }
    }

    /**
     * Applies the given factor to the current zoom.
     *
     * @param zoomFactor a multiplicative factor
     * @param animate    whether to animate the transition
     */
    override fun zoomBy(zoomFactor: Float, animate: Boolean) {
        @Zoom val newZoom = zoom * zoomFactor
        zoomTo(newZoom, animate)
    }


    /**
     * Applies a small, animated zoom-in.
     * Shorthand for [zoomBy] with factor 1.3.
     */
    override fun zoomIn() {
        zoomBy(1.3f, animate = true)
    }

    /**
     * Applies a small, animated zoom-out.
     * Shorthand for [zoomBy] with factor 0.7.
     */
    override fun zoomOut() {
        zoomBy(0.7f, animate = true)
    }

    /**
     * Animates the actual matrix zoom to the given value.
     *
     * @param realZoom the new real zoom value
     * @param animate  whether to animate the transition
     */
    override fun realZoomTo(@RealZoom realZoom: Float, animate: Boolean) {
        val zoom = realZoom.toZoom(ZoomApi.TYPE_REAL_ZOOM)
        zoomTo(zoom, animate)
    }

    /**
     * Which is the max zoom that should be allowed.
     * If [setOverPinchable] is set to true, this can be over-pinched
     * for a brief time.
     *
     * @param maxZoom the max zoom
     * @param type    the constraint mode
     * @see ZoomApi.zoom
     * @see ZoomApi.realZoom
     * @see ZoomApi.TYPE_ZOOM
     *
     * @see ZoomApi.TYPE_REAL_ZOOM
     */
    override fun setMaxZoom(maxZoom: Float, @ZoomType type: Int) {
        if (maxZoom < 0) {
            throw IllegalArgumentException("Max zoom should be >= 0.")
        }
        mMaxZoom = maxZoom
        mMaxZoomMode = type

        // check if current zoomlevel is within bounds
        if (zoom > getMaxZoom()) {
            // correct to the exact new boundary if necessary
            zoomTo(getMaxZoom(), animate = true)
        }
    }

    /**
     * Which is the min zoom that should be allowed.
     * If [setOverPinchable] is set to true, this can be over-pinched
     * for a brief time.
     *
     * @param minZoom the min zoom
     * @param type    the constraint mode
     * @see ZoomApi.zoom
     * @see ZoomApi.realZoom
     */
    override fun setMinZoom(minZoom: Float, @ZoomType type: Int) {
        if (minZoom < 0) {
            throw IllegalArgumentException("Min zoom should be >= 0")
        }
        mMinZoom = minZoom
        mMinZoomMode = type
        if (zoom <= getMinZoom()) {
            zoomTo(getMinZoom(), animate = true)
        }
    }

    //endregion

    //region Apply values

    private val mCancelAnimationListener = object : Animator.AnimatorListener {
        override fun onAnimationStart(animation: Animator?) {
        }

        override fun onAnimationEnd(animation: Animator?) {
            setState(NONE)
        }

        override fun onAnimationCancel(animation: Animator?) {
            setState(NONE)
        }

        override fun onAnimationRepeat(animation: Animator?) {
        }
    }

    /**
     * Prepares a [ValueAnimator] for the first run
     */
    private fun ValueAnimator.prepare() {
        this.duration = mAnimationDuration
        this.addListener(mCancelAnimationListener)
        this.interpolator = ANIMATION_INTERPOLATOR
    }

    /**
     * Calls [applyZoom] repeatedly
     * until the final zoom is reached, interpolating.
     *
     * @param zoom        the new zoom
     * @param allowOverPinch whether overpinching is allowed
     */
    private fun animateZoom(@Zoom zoom: Float, allowOverPinch: Boolean) {
        if (setState(ANIMATING)) {
            mClearAnimation = false
            @Zoom val startZoom = this.zoom
            @Zoom val endZoom = checkZoomBounds(zoom, allowOverPinch)
            val zoomAnimator = ValueAnimator.ofFloat(startZoom, endZoom)
            zoomAnimator.prepare()
            zoomAnimator.addUpdateListener {
                LOG.v("animateZoom:", "animationStep:", it.animatedFraction)
                if (mClearAnimation) {
                    it.cancel()
                    return@addUpdateListener
                }
                applyZoom(it.animatedValue as Float, allowOverPinch)
            }

            zoomAnimator.start()
        }
    }

    /**
     * Calls [applyZoomAndAbsolutePan] repeatedly
     * until the final position is reached, interpolating.
     *
     * @param zoom         new zoom
     * @param x               final abs pan
     * @param y               final abs pan
     * @param allowOverScroll true if overscroll is allowed, false otherwise
     * @param allowOverPinch  true if overpinch is allowed, false otherwise
     * @param zoomTargetX     the x-axis zoom target
     * @param zoomTargetY     the y-axis zoom target
     */
    private fun animateZoomAndAbsolutePan(@Zoom zoom: Float,
                                          @AbsolutePan x: Float, @AbsolutePan y: Float,
                                          allowOverScroll: Boolean,
                                          allowOverPinch: Boolean = false,
                                          zoomTargetX: Float? = null,
                                          zoomTargetY: Float? = null) {
        if (setState(ANIMATING)) {
            mClearAnimation = false
            @Zoom val startZoom = this.zoom
            @Zoom val endZoom = checkZoomBounds(zoom, allowOverScroll)
            val startPan = pan
            val targetPan = AbsolutePoint(x, y)
            LOG.i("animateZoomAndAbsolutePan:", "starting.", "startX:", startPan.x, "endX:", x, "startY:", startPan.y, "endY:", y)
            LOG.i("animateZoomAndAbsolutePan:", "starting.", "startZoom:", startZoom, "endZoom:", endZoom)

            @SuppressLint("ObjectAnimatorBinding")
            val animator = ObjectAnimator.ofPropertyValuesHolder(mContainer,
                    PropertyValuesHolder.ofObject(
                            "pan",
                            TypeEvaluator { fraction: Float, startValue: AbsolutePoint, endValue: AbsolutePoint ->
                                startValue + (endValue - startValue) * fraction
                            }, startPan, targetPan),

                    PropertyValuesHolder.ofFloat(
                            "zoom",
                            startZoom, endZoom)
            )
            animator.prepare()
            animator.addUpdateListener {
                if (mClearAnimation) {
                    it.cancel()
                    return@addUpdateListener
                }
                val newZoom = it.getAnimatedValue("zoom") as Float
                val currentPan = it.getAnimatedValue("pan") as AbsolutePoint
                applyZoomAndAbsolutePan(newZoom, currentPan.x, currentPan.y, allowOverScroll, allowOverPinch, zoomTargetX, zoomTargetY)
            }
            animator.start()
        }
    }

    /**
     * Calls [applyScaledPan] repeatedly
     * until the final delta is applied, interpolating.
     *
     * @param deltaX          a scaled delta
     * @param deltaY          a scaled delta
     * @param allowOverScroll whether to overscroll
     */
    private fun animateScaledPan(@ScaledPan deltaX: Float, @ScaledPan deltaY: Float,
                                 allowOverScroll: Boolean) {
        if (setState(ANIMATING)) {
            mClearAnimation = false
            val startPan = scaledPan
            val endPan = startPan + ScaledPoint(deltaX, deltaY)

            val panAnimator = ValueAnimator.ofObject(TypeEvaluator { fraction, startValue: ScaledPoint, endValue: ScaledPoint ->
                startValue + (endValue - startValue) * fraction - scaledPan
            }, startPan, endPan)
            panAnimator.prepare()
            panAnimator.addUpdateListener {
                LOG.v("animateScaledPan:", "animationStep:", it.animatedFraction)
                if (mClearAnimation) {
                    it.cancel()
                    return@addUpdateListener
                }
                val currentPan = it.animatedValue as ScaledPoint
                applyScaledPan(currentPan.x, currentPan.y, allowOverScroll)
            }

            panAnimator.start()
        }
    }

    override fun setAnimationDuration(duration: Long) {
        mAnimationDuration = duration
    }

    /**
     * Applies the given zoom value, meant as a [Zoom] value
     * (so not a [RealZoom]).
     * The zoom is applied so that the center point is kept in its place
     *
     * @param zoom        the new zoom value
     * @param allowOverPinch whether to overpinch
     * @param zoomTargetX the x-axis zoom target
     * @param zoomTargetY the y-axis zoom target
     */
    private fun applyZoom(@Zoom zoom: Float,
                          allowOverPinch: Boolean,
                          allowOverScroll: Boolean = false,
                          zoomTargetX: Float? = null,
                          zoomTargetY: Float? = null,
                          notifyListeners: Boolean = true) {
        val newZoom = checkZoomBounds(zoom, allowOverPinch)
        val scaleFactor = newZoom / this.zoom

        mMatrix.postScale(scaleFactor, scaleFactor,
                zoomTargetX ?: mContainerWidth / 2f, zoomTargetY ?: mContainerHeight / 2f)
        mMatrix.mapRect(mTransformedRect, mContentRect)
        this.zoom = newZoom
        ensurePanBounds(allowOverScroll)
        if (notifyListeners) {
            dispatchOnMatrix()
        }
    }

    /**
     * Applies both zoom and absolute pan. This is like specifying a position.
     * The semantics of this are that after the position is applied, the zoom corresponds
     * to the given value, [ZoomApi.panX] returns x, [ZoomApi.panY] returns y.
     *
     *
     * Absolute panning is achieved through [Matrix.preTranslate],
     * which works in the original coordinate system.
     *
     * @param zoom            the new zoom value
     * @param x               the final left absolute pan
     * @param y               the final top absolute pan
     * @param allowOverScroll true if overscroll is allowed, false otherwise
     * @param allowOverPinch  true if overpinch is allowed, false otherwise
     * @param zoomTargetX     the x-axis zoom target
     * @param zoomTargetY     the y-axis zoom target
     * @param notifyListeners when true listeners are informed about this zoom/pan, otherwise they wont
     */
    private fun applyZoomAndAbsolutePan(@Zoom zoom: Float,
                                        @AbsolutePan x: Float, @AbsolutePan y: Float,
                                        allowOverScroll: Boolean,
                                        allowOverPinch: Boolean = false,
                                        zoomTargetX: Float? = null,
                                        zoomTargetY: Float? = null,
                                        notifyListeners: Boolean = true) {
        // Translation
        val delta = AbsolutePoint(x, y) - pan
        mMatrix.preTranslate(delta.x, delta.y)
        mMatrix.mapRect(mTransformedRect, mContentRect)

        // Scale
        val newZoom = checkZoomBounds(zoom, allowOverPinch)
        val scaleFactor = newZoom / this.zoom
        // TODO: This used to work but I am not sure about it.
        // mMatrix.postScale(scaleFactor, scaleFactor, getScaledPanX(), getScaledPanY());
        // It keeps the pivot point at the scaled values 0, 0 (see applyPinch).
        // I think we should keep the current top, left.. Let's try:

        val pivotX = zoomTargetX ?: 0F
        val pivotY = zoomTargetY ?: 0F

        mMatrix.postScale(scaleFactor, scaleFactor, pivotX, pivotY)
        mMatrix.mapRect(mTransformedRect, mContentRect)
        this.zoom = newZoom

        ensurePanBounds(allowOverScroll)
        if (notifyListeners) {
            dispatchOnMatrix()
        }
    }

    /**
     * Applies the given scaled translation.
     *
     *
     * Scaled translation are applied through [Matrix.postTranslate],
     * which acts on the actual dimension of the rect.
     *
     * @param deltaX          the x translation
     * @param deltaY          the y translation
     * @param allowOverScroll whether to overScroll
     */
    private fun applyScaledPan(@ScaledPan deltaX: Float, @ScaledPan deltaY: Float, allowOverScroll: Boolean) {
        mMatrix.postTranslate(deltaX, deltaY)
        mMatrix.mapRect(mTransformedRect, mContentRect)
        ensurePanBounds(allowOverScroll)
        dispatchOnMatrix()
    }

    /**
     * Converts a [AbsolutePan] value to an [ScaledPan] value
     * @return the [ScaledPan] value
     */
    @ScaledPan
    private fun Float.toScaled(): Float {
        return this * realZoom
    }

    /**
     * Converts a [ScaledPan] value to an [AbsolutePan] value
     * @return the [AbsolutePan] value
     */
    @AbsolutePan
    private fun Float.toAbsolute(): Float {
        return this / realZoom
    }

    /**
     * Converts an [AbsolutePoint] to a [ScaledPoint]
     */
    private fun AbsolutePoint.toScaled(): ScaledPoint {
        return ScaledPoint(this.x.toScaled(), this.y.toScaled())
    }

    /**
     * Converts a [ScaledPoint] to an [AbsolutePoint]
     */
    private fun ScaledPoint.toAbsolute(): AbsolutePoint {
        return AbsolutePoint(this.x.toAbsolute(), this.y.toAbsolute())
    }

    /**
     * Calculates the [AbsolutePoint] value for a view coordinate
     * This is the reverse operation to [AbsolutePoint.toViewCoordinate].
     *
     * Example:
     * When the viewport is 1000x1000 and the [ZoomLayout] content is 3000x3000 and exactly centered
     * and you call [viewCoordinateToAbsolutePoint(500,500)] the result will be -1500x-1500
     *
     * @param x x-axis screen value
     * @param y y-axis screen value
     * @return [AbsolutePoint]
     */
    private fun viewCoordinateToAbsolutePoint(x: Float, y: Float): AbsolutePoint {
        var scaledPoint = ScaledPoint(-x, -y)
        // Account for current pan.
        scaledPoint += scaledPan
        // Transform to an absolute, scale-independent value.
        return scaledPoint.toAbsolute()
    }

    /**
     * Calculates the view coordinate from an [AbsolutePoint]
     * This is the reverse operation to [viewCoordinateToAbsolutePoint].
     *
     * @return view coordinate
     */
    private fun AbsolutePoint.toViewCoordinate(): PointF {
        val scaledPoint = this.toScaled()
        return PointF(scaledPanX - scaledPoint.x, scaledPanY - scaledPoint.y)
    }

    //endregion

    //region Fling

    // Puts min, start and max values in the mTemp array.
    // Since axes are shifted (pans are negative), min values are related to bottom-right,
    // while max values are related to top-left.
    private fun computeScrollerValues(horizontal: Boolean, output: ScrollerValues) {
        @ScaledPan val currentPan = (if (horizontal) scaledPanX else scaledPanY).toInt()
        val viewDim = (if (horizontal) mContainerWidth else mContainerHeight).toInt()
        @ScaledPan val contentDim = (if (horizontal) mTransformedRect.width() else mTransformedRect.height()).toInt()
        val fix = checkPanBounds(horizontal, false).toInt()
        if (viewDim >= contentDim) {
            // Content is smaller, we are showing some boundary.
            // We can't move in any direction (but we can overScroll).
            output.minValue = currentPan + fix
            output.startValue = currentPan
            output.maxValue = currentPan + fix
        } else {
            // Content is bigger, we can move.
            // in this case minPan + viewDim = contentDim
            output.minValue = -(contentDim - viewDim)
            output.startValue = currentPan
            output.maxValue = 0
        }
        output.isInOverScroll = fix != 0
    }

    private class ScrollerValues {
        @ScaledPan
        internal var minValue: Int = 0
        @ScaledPan
        internal var startValue: Int = 0
        @ScaledPan
        internal var maxValue: Int = 0
        internal var isInOverScroll: Boolean = false
    }

    private fun startFling(@ScaledPan velocityX: Int, @ScaledPan velocityY: Int): Boolean {
        // Using actual pan values for the scroller.
        // Note: these won't make sense if zoom changes.
        computeScrollerValues(true, mScrollerValuesX)
        computeScrollerValues(false, mScrollerValuesY)
        @ScaledPan val minX = mScrollerValuesX.minValue
        @ScaledPan val startX = mScrollerValuesX.startValue
        @ScaledPan val maxX = mScrollerValuesX.maxValue
        @ScaledPan val minY = mScrollerValuesY.minValue
        @ScaledPan val startY = mScrollerValuesY.startValue
        @ScaledPan val maxY = mScrollerValuesY.maxValue
        if (!mAllowFlingInOverscroll && (mScrollerValuesX.isInOverScroll || mScrollerValuesY.isInOverScroll)) {
            // Only allow new flings while overscrolled if explicitly enabled as this might causes artifacts.
            return false
        }
        if (minX >= maxX && minY >= maxY && !mOverScrollVertical && !mOverScrollHorizontal) {
            return false
        }
        // Must be after the other conditions.
        if (!setState(FLINGING)) return false

        @ScaledPan val overScrollX = if (mOverScrollHorizontal) maxOverScroll else 0
        @ScaledPan val overScrollY = if (mOverScrollVertical) maxOverScroll else 0
        LOG.i("startFling", "velocityX:", velocityX, "velocityY:", velocityY)
        LOG.i("startFling", "flingX:", "min:", minX, "max:", maxX, "start:", startX, "overScroll:", overScrollY)
        LOG.i("startFling", "flingY:", "min:", minY, "max:", maxY, "start:", startY, "overScroll:", overScrollX)
        mFlingScroller.fling(startX, startY,
                velocityX, velocityY,
                minX, maxX, minY, maxY,
                overScrollX, overScrollY)

        mContainer.post(object : Runnable {
            override fun run() {
                if (mFlingScroller.isFinished) {
                    setState(NONE)
                } else if (mFlingScroller.computeScrollOffset()) {
                    @ScaledPan val newPanX = mFlingScroller.currX
                    @ScaledPan val newPanY = mFlingScroller.currY
                    // OverScroller will eventually go back to our bounds.
                    applyScaledPan(newPanX - scaledPanX, newPanY - scaledPanY, true)
                    mContainer.postOnAnimation(this)
                }
            }
        })
        return true
    }

    //endregion

    //region scrollbars helpers

    /**
     * Helper for implementing [View.computeHorizontalScrollOffset]
     * in custom views.
     *
     * @return the horizontal scroll offset.
     */
    fun computeHorizontalScrollOffset(): Int {
        return (-scaledPanX).toInt()
    }

    /**
     * Helper for implementing [View.computeHorizontalScrollRange]
     * in custom views.
     *
     * @return the horizontal scroll range.
     */
    fun computeHorizontalScrollRange(): Int {
        return mTransformedRect.width().toInt()
    }

    /**
     * Helper for implementing [View.computeVerticalScrollOffset]
     * in custom views.
     *
     * @return the vertical scroll offset.
     */
    fun computeVerticalScrollOffset(): Int {
        return (-scaledPanY).toInt()
    }

    /**
     * Helper for implementing [View.computeVerticalScrollRange]
     * in custom views.
     *
     * @return the vertical scroll range.
     */
    fun computeVerticalScrollRange(): Int {
        return mTransformedRect.height().toInt()
    }

    companion object {

        // TODO add OverScrollCallback and OverPinchCallback.
        // Should notify the user when the boundaries are reached.

        // TODO expose friction parameters, use an interpolator.

        // TODO Make public, add API.
        /**
         * The default overscrolling factor
         */
        private val DEFAULT_OVERSCROLL_FACTOR = 0.10f

        // TODO Make public, add API. Use androidx.Interpolator?
        private val ANIMATION_INTERPOLATOR = AccelerateDecelerateInterpolator()

        /**
         * The default animation duration
         */
        const val DEFAULT_ANIMATION_DURATION: Long = 280

        private val TAG = ZoomEngine::class.java.simpleName
        private val LOG = ZoomLogger.create(TAG)

        private const val NONE = 0
        private const val SCROLLING = 1
        private const val PINCHING = 2
        private const val ANIMATING = 3
        private const val FLINGING = 4

        private fun getStateName(@State state: Int): String {
            when (state) {
                NONE -> return "NONE"
                FLINGING -> return "FLINGING"
                SCROLLING -> return "SCROLLING"
                PINCHING -> return "PINCHING"
                ANIMATING -> return "ANIMATING"
            }
            return ""
        }

        //endregion

        //region Touch events and Gesture Listeners

        // Might make these public some day?
        private const val TOUCH_NO = 0
        private const val TOUCH_LISTEN = 1
        private const val TOUCH_STEAL = 2
    }

    //endregion
}<|MERGE_RESOLUTION|>--- conflicted
+++ resolved
@@ -675,24 +675,14 @@
         @ScaledPan val basePanValue = computeBasePan()[(if (horizontal) 0 else 1)]
 
         val overScrollable = if (horizontal) mOverScrollHorizontal else mOverScrollVertical
-<<<<<<< HEAD
         @ScaledPan val overScroll = if (overScrollable && allowOverScroll) maxOverScroll else 0
-        return getPanCorrection(value, viewSize, contentSize, overScroll)
-=======
-        @ScaledPan val overScroll = (if (overScrollable && allowOverScroll) maxOverScroll else 0).toFloat()
         return getPanCorrection(value, viewSize, contentSize, overScroll, basePanValue)
->>>>>>> 582621fe
     }
 
     @ScaledPan
     private fun getPanCorrection(@ScaledPan value: Float, viewSize: Float,
-<<<<<<< HEAD
-                                 @ScaledPan contentSize: Float, @ScaledPan overscrollTolerance: Int): Float {
-=======
                                  @ScaledPan contentSize: Float, @ScaledPan overScroll: Float,
                                  @ScaledPan basePanValue: Float): Float {
-        @ScaledPan val tolerance = overScroll.toInt()
->>>>>>> 582621fe
         var min: Float
         var max: Float
         if (contentSize <= viewSize) {
@@ -713,8 +703,8 @@
             min = viewSize - contentSize
             max = 0f
         }
-        min -= overscrollTolerance
-        max += overscrollTolerance
+        min -= overScroll
+        max += overScroll
         val desired = value.coerceIn(min, max)
         return desired - value
     }
