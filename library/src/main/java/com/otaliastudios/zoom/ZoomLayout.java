--- conflicted
+++ resolved
@@ -42,11 +42,8 @@
     private final ZoomEngine mEngine;
     private Matrix mMatrix = new Matrix();
     private float[] mMatrixValues = new float[9];
-<<<<<<< HEAD
     @NonNull
     private final RectF mChildRect = new RectF();
-=======
->>>>>>> 614a5a2c
     private boolean mHasClickableChildren;
 
     public ZoomLayout(@NonNull Context context) {
@@ -151,16 +148,7 @@
     @Override
     public void addView(final View child, int index, ViewGroup.LayoutParams params) {
         if (getChildCount() == 0) {
-<<<<<<< HEAD
             child.getViewTreeObserver().addOnGlobalLayoutListener(new LayoutListener(mEngine, mChildRect, child));
-=======
-            child.getViewTreeObserver().addOnGlobalLayoutListener(new ViewTreeObserver.OnGlobalLayoutListener() {
-                @Override
-                public void onGlobalLayout() {
-                    mEngine.setContentSize(child.getWidth(), child.getHeight());
-                }
-            });
->>>>>>> 614a5a2c
             super.addView(child, index, params);
         } else {
             throw new RuntimeException(TAG + " accepts only a single child.");
